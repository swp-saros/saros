--- conflicted
+++ resolved
@@ -105,15 +105,10 @@
 
         Preferences preferences = PowerMock.createNiceMock(Preferences.class);
 
-<<<<<<< HEAD
         PowerMock.expectNew(SarosSession.class,
-            EasyMock.anyObject(String.class), EasyMock.isNull(String.class),
+            EasyMock.anyObject(String.class),
             EasyMock.anyInt(), EasyMock.anyObject(ISarosContext.class))
             .andStubReturn(session);
-=======
-        PowerMock.expectNew(SarosSession.class, EasyMock.anyInt(),
-            EasyMock.anyObject(ISarosContext.class)).andStubReturn(session);
->>>>>>> ebc35014
 
         PowerMock.replayAll();
 
